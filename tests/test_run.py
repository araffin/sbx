from typing import Optional, Type

import flax.linen as nn
import numpy as np
import pytest
from stable_baselines3 import HerReplayBuffer
from stable_baselines3.common.env_util import make_vec_env
from stable_baselines3.common.envs import BitFlippingEnv
from stable_baselines3.common.evaluation import evaluate_policy

from sbx import DDPG, DQN, PPO, SAC, TD3, TQC, CrossQ, DroQ


def check_save_load(model, model_class, tmp_path):
    # Test save/load
    env = model.get_env()
    obs = env.observation_space.sample()
    model.save(tmp_path / "test_save.zip")
    action_before = model.predict(obs, deterministic=True)[0]
    # Check we have the same prediction
    model = model_class.load(tmp_path / "test_save.zip")
    action_after = model.predict(obs, deterministic=True)[0]
    assert np.allclose(action_before, action_after)
    return model


def test_droq(tmp_path):
    model = DroQ(
        "MlpPolicy",
        "Pendulum-v1",
        learning_starts=50,
        learning_rate=1e-3,
        tau=0.02,
        gamma=0.98,
        verbose=1,
        buffer_size=5000,
        gradient_steps=2,
        ent_coef="auto_1.0",
        seed=1,
        dropout_rate=0.001,
        layer_norm=True,
        # action_noise=NormalActionNoise(np.zeros(1), np.zeros(1)),
    )
    model.learn(total_timesteps=1500)
    # Check that something was learned
    evaluate_policy(model, model.get_env(), reward_threshold=-800)
    model.save(tmp_path / "test_save.zip")

    env = model.get_env()
    model = check_save_load(model, DroQ, tmp_path)
    # Check we have the same performance
    evaluate_policy(model, env, reward_threshold=-800)

    # Continue training
    model.set_env(env, force_reset=False)
    model.learn(100, reset_num_timesteps=False)


def test_tqc(tmp_path) -> None:
    # Multi env
    train_env = make_vec_env("Pendulum-v1", n_envs=4)
    model = TQC(
        "MlpPolicy",
        train_env,
        top_quantiles_to_drop_per_net=1,
        ent_coef=0.01,
        verbose=1,
        gradient_steps=1,
        use_sde=True,
        qf_learning_rate=1e-3,
    )
    model.learn(200)
    check_save_load(model, TQC, tmp_path)


@pytest.mark.parametrize("model_class", [SAC, TD3, DDPG, CrossQ])
def test_sac_td3(tmp_path, model_class) -> None:
    model = model_class(
        "MlpPolicy",
        "Pendulum-v1",
        verbose=1,
        gradient_steps=1,
        learning_rate=1e-3,
    )
    model.learn(110)
    check_save_load(model, model_class, tmp_path)


@pytest.mark.parametrize("model_class", [SAC, CrossQ])
def test_dropout(model_class):
    kwargs = {}
    # Try activating layer norm and dropout
    policy_kwargs = dict(dropout_rate=0.01, net_arch=[64], layer_norm=True)
    if model_class == CrossQ:
        # Try deactivating batch norm
        policy_kwargs["batch_norm"] = False
        policy_kwargs["batch_norm_actor"] = False
        kwargs["ent_coef"] = 0.01  # constant entropy coeff
    elif model_class == SAC:
        policy_kwargs["net_arch"] = dict(pi=[32], qf=[16])

    model = model_class(
        "MlpPolicy",
        "Pendulum-v1",
        verbose=1,
        gradient_steps=1,
        learning_rate=1e-3,
        policy_kwargs=policy_kwargs,
    )
    model.learn(110)


@pytest.mark.parametrize("model_class", [SAC, TD3, DDPG, DQN])
def test_policy_kwargs(model_class) -> None:
    env_id = "CartPole-v1" if model_class == DQN else "Pendulum-v1"

    model = model_class(
        "MlpPolicy",
        env_id,
        verbose=1,
        gradient_steps=1,
        learning_rate=1e-3,
        policy_kwargs=dict(activation_fn=nn.leaky_relu, net_arch=[8]),
    )
    model.learn(110)


@pytest.mark.parametrize("env_id", ["Pendulum-v1", "CartPole-v1"])
def test_ppo(tmp_path, env_id: str) -> None:
    model = PPO(
        "MlpPolicy",
        env_id,
        verbose=1,
        n_steps=32,
        batch_size=32,
        n_epochs=2,
        policy_kwargs=dict(activation_fn=nn.leaky_relu),
    )
<<<<<<< HEAD
    model.learn(256, progress_bar=True)

    check_save_load(model, PPO, tmp_path)
=======
    model.learn(64, progress_bar=True)
>>>>>>> 655f4a3b


def test_dqn(tmp_path) -> None:
    model = DQN(
        "MlpPolicy",
        "CartPole-v1",
        verbose=1,
        gradient_steps=-1,
        target_update_interval=10,
    )
    model.learn(128)
    check_save_load(model, DQN, tmp_path)


@pytest.mark.parametrize("replay_buffer_class", [None, HerReplayBuffer])
def test_dict(replay_buffer_class: Optional[Type[HerReplayBuffer]]) -> None:
    env = BitFlippingEnv(n_bits=2, continuous=True)
    model = SAC("MultiInputPolicy", env, replay_buffer_class=replay_buffer_class)

    model.learn(200, progress_bar=True)<|MERGE_RESOLUTION|>--- conflicted
+++ resolved
@@ -110,7 +110,7 @@
     model.learn(110)
 
 
-@pytest.mark.parametrize("model_class", [SAC, TD3, DDPG, DQN])
+@pytest.mark.parametrize("model_class", [SAC, TD3, DDPG, DQN, CrossQ])
 def test_policy_kwargs(model_class) -> None:
     env_id = "CartPole-v1" if model_class == DQN else "Pendulum-v1"
 
@@ -136,13 +136,9 @@
         n_epochs=2,
         policy_kwargs=dict(activation_fn=nn.leaky_relu),
     )
-<<<<<<< HEAD
-    model.learn(256, progress_bar=True)
+    model.learn(64, progress_bar=True)
 
     check_save_load(model, PPO, tmp_path)
-=======
-    model.learn(64, progress_bar=True)
->>>>>>> 655f4a3b
 
 
 def test_dqn(tmp_path) -> None:
