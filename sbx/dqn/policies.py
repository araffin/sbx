<<<<<<< HEAD
from collections.abc import Sequence
from typing import Any, Callable, Optional, Union
=======
from collections.abc import Callable
from typing import Any
>>>>>>> 1d2da717

import flax.linen as nn
import jax
import jax.numpy as jnp
import numpy as np
import optax
from gymnasium import spaces
from stable_baselines3.common.type_aliases import Schedule

from sbx.common.jax_layers import NatureCNN
from sbx.common.policies import BaseJaxPolicy, Flatten
from sbx.common.type_aliases import RLTrainState


class QNetwork(nn.Module):
    n_actions: int
    net_arch: Sequence[int]
    activation_fn: Callable[[jnp.ndarray], jnp.ndarray] = nn.relu

    @nn.compact
    def __call__(self, x: jnp.ndarray) -> jnp.ndarray:
        x = Flatten()(x)
        for n_units in self.net_arch:
            x = nn.Dense(n_units)(x)
            x = self.activation_fn(x)
        x = nn.Dense(self.n_actions)(x)
        return x


class CnnQNetwork(nn.Module):
    n_actions: int
    n_units: int = 512
    activation_fn: Callable[[jnp.ndarray], jnp.ndarray] = nn.relu

    @nn.compact
    def __call__(self, x: jnp.ndarray) -> jnp.ndarray:
        x = NatureCNN(self.n_units, self.activation_fn)(x)
        x = nn.Dense(self.n_actions)(x)
        return x


class DQNPolicy(BaseJaxPolicy):
    action_space: spaces.Discrete  # type: ignore[assignment]

    def __init__(
        self,
        observation_space: spaces.Space,
        action_space: spaces.Discrete,
        lr_schedule: Schedule,
        net_arch: list[int] | dict[str, list[int]] | None = None,
        activation_fn: Callable[[jnp.ndarray], jnp.ndarray] = nn.relu,
        features_extractor_class=None,
        features_extractor_kwargs: dict[str, Any] | None = None,
        normalize_images: bool = True,
        optimizer_class: Callable[..., optax.GradientTransformation] = optax.adam,
        optimizer_kwargs: dict[str, Any] | None = None,
    ):
        super().__init__(
            observation_space,
            action_space,
            features_extractor_class,
            features_extractor_kwargs,
            optimizer_class=optimizer_class,
            optimizer_kwargs=optimizer_kwargs,
        )

        if net_arch is not None:
            assert isinstance(net_arch, list)
            self.net_arch = net_arch
            # For CNN policy
            self.n_units = net_arch[0]
        else:
            self.net_arch = [256, 256]
            # For CNN policy
            self.n_units = 512
        self.activation_fn = activation_fn

    def build(self, key: jax.Array, lr_schedule: Schedule) -> jax.Array:
        key, qf_key = jax.random.split(key, 2)

        obs = jnp.array([self.observation_space.sample()])

        self.qf: nn.Module = QNetwork(
            n_actions=int(self.action_space.n),
            net_arch=self.net_arch,
            activation_fn=self.activation_fn,
        )

        self.qf_state = RLTrainState.create(
            apply_fn=self.qf.apply,
            params=self.qf.init({"params": qf_key}, obs),
            target_params=self.qf.init({"params": qf_key}, obs),
            tx=self.optimizer_class(
                learning_rate=lr_schedule(1),  # type: ignore[call-arg]
                **self.optimizer_kwargs,
            ),
        )

        self.qf.apply = jax.jit(self.qf.apply)  # type: ignore[method-assign]

        return key

    def forward(self, obs: np.ndarray, deterministic: bool = False) -> np.ndarray:
        return self._predict(obs, deterministic=deterministic)

    @staticmethod
    @jax.jit
    def select_action(qf_state, observations):
        qf_values = qf_state.apply_fn(qf_state.params, observations)
        return jnp.argmax(qf_values, axis=1).reshape(-1)

    def _predict(self, observation: np.ndarray, deterministic: bool = True) -> np.ndarray:  # type: ignore[override]
        return DQNPolicy.select_action(self.qf_state, observation)


class CNNPolicy(DQNPolicy):
    def build(self, key: jax.Array, lr_schedule: Schedule) -> jax.Array:
        key, qf_key = jax.random.split(key, 2)

        obs = jnp.array([self.observation_space.sample()])

        self.qf = CnnQNetwork(
            n_actions=int(self.action_space.n),
            n_units=self.n_units,
            activation_fn=self.activation_fn,
        )

        self.qf_state = RLTrainState.create(
            apply_fn=self.qf.apply,
            params=self.qf.init({"params": qf_key}, obs),
            target_params=self.qf.init({"params": qf_key}, obs),
            tx=self.optimizer_class(
                learning_rate=lr_schedule(1),  # type: ignore[call-arg]
                **self.optimizer_kwargs,
            ),
        )
        self.qf.apply = jax.jit(self.qf.apply)  # type: ignore[method-assign]

        return key<|MERGE_RESOLUTION|>--- conflicted
+++ resolved
@@ -1,10 +1,5 @@
-<<<<<<< HEAD
-from collections.abc import Sequence
-from typing import Any, Callable, Optional, Union
-=======
-from collections.abc import Callable
+from collections.abc import Callable, Sequence
 from typing import Any
->>>>>>> 1d2da717
 
 import flax.linen as nn
 import jax
