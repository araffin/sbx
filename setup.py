--- conflicted
+++ resolved
@@ -41,13 +41,8 @@
     packages=[package for package in find_packages() if package.startswith("sbx")],
     package_data={"sbx": ["py.typed", "version.txt"]},
     install_requires=[
-<<<<<<< HEAD
-        "stable_baselines3>=2.7.0a1,<3.0",
+        "stable_baselines3>=2.8.0a0,<3.0",
         "jax>=0.4.24,<0.8.0",
-=======
-        "stable_baselines3>=2.8.0a0,<3.0",
-        "jax>=0.4.24,<0.7.0",  # tf probability not compatible yet with latest jax version
->>>>>>> 1d2da717
         "jaxlib",
         "flax",
         "optax",
