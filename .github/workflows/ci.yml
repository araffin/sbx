# This workflow will install Python dependencies, run tests and lint with a variety of Python versions
# For more information see: https://help.github.com/actions/language-and-framework-guides/using-python-with-github-actions

name: CI

on:
  push:
    branches: [ master ]
  pull_request:
    branches: [ master ]

jobs:
  build:
    env:
      TERM: xterm-256color
      FORCE_COLOR: 1

    # Skip CI if [ci skip] in the commit message
    if: "! contains(toJSON(github.event.commits.*.message), '[ci skip]')"
    runs-on: ubuntu-latest
    strategy:
      matrix:
        python-version: ["3.8", "3.9", "3.10", "3.11"]

    steps:
    - uses: actions/checkout@v3
    - name: Set up Python ${{ matrix.python-version }}
      uses: actions/setup-python@v4
      with:
        python-version: ${{ matrix.python-version }}
    - name: Install dependencies
      run: |
        python -m pip install --upgrade pip
        # cpu version of pytorch
<<<<<<< HEAD
        pip install torch==1.13+cpu -f https://download.pytorch.org/whl/torch_stable.html

        # # Install Atari Roms
        # pip install autorom
        # wget https://gist.githubusercontent.com/jjshoots/61b22aefce4456920ba99f2c36906eda/raw/00046ac3403768bfe45857610a3d333b8e35e026/Roms.tar.gz.b64
        # base64 Roms.tar.gz.b64 --decode &> Roms.tar.gz
        # AutoROM --accept-license --source-file Roms.tar.gz
=======
        pip install torch==2.1.0 --index-url https://download.pytorch.org/whl/cpu
>>>>>>> 61f6d63f

        pip install .[tests]
        # Use headless version
        pip install opencv-python-headless
    - name: Lint with ruff
      run: |
        make lint
    # - name: Build the doc
    #   run: |
    #     make doc
    - name: Check codestyle
      run: |
        make check-codestyle
    - name: Type check
      run: |
        make type
<<<<<<< HEAD
      # skip PyType, doesn't support 3.11 yet
      if: "!(matrix.python-version == '3.11')"
=======
      # skip mypy, jax doesn't have its latest version for python 3.8
      if: "!(matrix.python-version == '3.8')"
>>>>>>> 61f6d63f
    - name: Test with pytest
      run: |
        make pytest<|MERGE_RESOLUTION|>--- conflicted
+++ resolved
@@ -32,17 +32,7 @@
       run: |
         python -m pip install --upgrade pip
         # cpu version of pytorch
-<<<<<<< HEAD
-        pip install torch==1.13+cpu -f https://download.pytorch.org/whl/torch_stable.html
-
-        # # Install Atari Roms
-        # pip install autorom
-        # wget https://gist.githubusercontent.com/jjshoots/61b22aefce4456920ba99f2c36906eda/raw/00046ac3403768bfe45857610a3d333b8e35e026/Roms.tar.gz.b64
-        # base64 Roms.tar.gz.b64 --decode &> Roms.tar.gz
-        # AutoROM --accept-license --source-file Roms.tar.gz
-=======
         pip install torch==2.1.0 --index-url https://download.pytorch.org/whl/cpu
->>>>>>> 61f6d63f
 
         pip install .[tests]
         # Use headless version
@@ -59,13 +49,8 @@
     - name: Type check
       run: |
         make type
-<<<<<<< HEAD
-      # skip PyType, doesn't support 3.11 yet
-      if: "!(matrix.python-version == '3.11')"
-=======
       # skip mypy, jax doesn't have its latest version for python 3.8
       if: "!(matrix.python-version == '3.8')"
->>>>>>> 61f6d63f
     - name: Test with pytest
       run: |
         make pytest